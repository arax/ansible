--- conflicted
+++ resolved
@@ -320,23 +320,9 @@
                 options[k]=v
     return options
 
-<<<<<<< HEAD
-def local_md5(file):
-     ''' compute local md5sum, return None if file is not present '''
-     #was >>> cmd = "/usr/bin/md5sum %s 2> /dev/null || /sbin/md5 -q %s" % (file,file)
-     md5s = [
-         "(/usr/bin/md5sum %s 2>/dev/null)" % (file),
-         "(/sbin/md5sum -q %s 2>/dev/null)" % (file),
-         "(/usr/bin/digest -a md5 -v %s 2>/dev/null)" % (file)
-     ]
-     cmd = " || ".join(md5s)
-
-     if not os.path.exists(file):
-=======
 def md5(filename):
      ''' compute md5sum, return None if file is not present '''
      if not os.path.exists(filename):
->>>>>>> 55694db7
          return None
      if HAVE_HASHLIB:
          return hashlib.md5(file(filename).read()).hexdigest()
